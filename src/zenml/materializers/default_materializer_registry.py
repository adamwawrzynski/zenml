--- conflicted
+++ resolved
@@ -37,14 +37,10 @@
             key: Indicates the type of an object.
             type_: A BaseMaterializer subclass.
         """
-<<<<<<< HEAD
-        if key not in cls.materializer_types:
-            cls.materializer_types[key] = type_
-=======
         if key not in self.materializer_types:
             self.materializer_types[key] = type_
             logger.debug(f"Registered materializer {type_} for {key}")
->>>>>>> 63f6a45a
+
         else:
             logger.debug(
                 f"{key} already registered with "
@@ -80,15 +76,12 @@
                 f"specify your own `Materializer`."
             )
 
-<<<<<<< HEAD
-=======
     def get_materializer_types(
         self,
     ) -> Dict[Type[Any], Type["BaseMaterializer"]]:
         """Get all registered materializer types."""
         return self.materializer_types
 
->>>>>>> 63f6a45a
     def is_registered(self, key: Type[Any]) -> bool:
         """Returns if a materializer class is registered for the given type."""
         return key in self.materializer_types
