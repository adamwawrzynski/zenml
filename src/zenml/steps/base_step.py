--- conflicted
+++ resolved
@@ -104,42 +104,4 @@
 
     def get_component(self):
         """ """
-<<<<<<< HEAD
-        return self.__component
-
-    @classmethod
-    def get_executable(cls):
-        """ """
-        return cls.process
-
-
-# TODO: [LOW] find a more elegant solution to the lookup tables
-def infer_artifact_type(obj):
-    import pandas as pd
-
-    if issubclass(obj, pd.DataFrame):
-        from zenml.artifacts.data_artifacts.pandas_artifact import (
-            PandasArtifact,  # isort: skip
-        )
-
-        return PandasArtifact
-    elif issubclass(obj, (int, float, str)):
-        from zenml.artifacts.data_artifacts.json_artifact import JSONArtifact
-
-        return JSONArtifact
-
-
-def infer_writer_type(obj):
-    import pandas as pd
-
-    if issubclass(obj, pd.DataFrame):
-        from zenml.annotations.artifact_annotations import PandasOutput
-
-        return PandasOutput
-    elif issubclass(obj, (int, float, str)):
-        from zenml.annotations.artifact_annotations import JSONOutput
-
-        return JSONOutput
-=======
-        return self.__component
->>>>>>> 020a7341
+        return self.__component